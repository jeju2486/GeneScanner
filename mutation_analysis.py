--- conflicted
+++ resolved
@@ -20,88 +20,7 @@
 
 def parse_arguments():
     parser = argparse.ArgumentParser(description='Mutation Analysis Script')
-<<<<<<< HEAD
-    parser.add_argument(
-        '-a', '--alignment', required=True,
-        help='FASTA alignment file'
-    )
-    parser.add_argument(
-        '-t', '--type', required=True, choices=['p', 'n', 'both'],
-        help='Alignment type: "p"=protein, "n"=nucleotide, "both"=both'
-    )
-    parser.add_argument(
-        '-f', '--frame', default=1, type=int,
-        help='Reading frame for nucleotide alignment'
-    )
-    parser.add_argument(
-        '-o', '--output', default='./', type=ensure_trailing_slash,
-        help=('Output directory (default: current directory). '
-              'All result files will be created inside this directory.')
-    )
-    parser.add_argument(
-        '-d', '--debug', action='store_true',
-        help='Enable debug logging (also writes logs to output.log)'
-    )
-    # Optional arguments for SNP-sites/MAFFT
-    parser.add_argument(
-        '--vcf', action='store_true',
-        help='Generate VCF file from the input nucleotide alignment using snp-sites'
-    )
-    parser.add_argument(
-        '--snp_sites_path',
-        default='snp-sites',
-        help='Path or command for snp-sites (default: snp-sites in PATH)'
-    )
-    parser.add_argument(
-        '--min_coverage', default=80.0, type=float,
-        help='Minimum per-sequence alignment coverage percentage to keep '
-             '(default: 80)'
-    )
-    parser.add_argument(
-        '--min_identity', default=80.0, type=float,
-        help='Minimum identity percentage to the reference sequence to keep '
-             '(default: 80)'
-    )
-    parser.add_argument(
-        '--mafft_path',
-        default='mafft',
-        help='Path or command for mafft (default: mafft in PATH)'
-    )
-    parser.add_argument(
-        '--temp', 
-        action='store_true',
-        help='Keep temporary files generated during the analysis'
-    )
-    parser.add_argument(
-        '--tmp_dir',
-        default=None,
-        type=ensure_trailing_slash,
-        help='Directory used for temporary files (defaults to same as --output)'
-    )
-    parser.add_argument(
-        '--job_id', default='output',
-        help='Prefix for output files to avoid clashes in multiple runs'
-    )
-    # New arguments for grouping and reference selection
-    parser.add_argument(
-        '--groups',
-        help='Optional CSV file: two columns [Isolate,Category] to split analysis by category'
-    )
-    parser.add_argument(
-        '--reference',
-        help='Optional reference sequence ID from the FASTA file'
-    )
-    parser.add_argument(
-        '--quiet', action='store_true',
-        help='Suppress console output (only errors shown); full log is still '
-             'written to output.log'
-    )
-    
-    return parser.parse_args()
-
-# Compile the forbidden‐character pattern once, at module load:
-invalid_xlsx_chars = re.compile(r'[:\\/?*\[\]]')
-=======
+
     parser.add_argument('-a', '--alignment', required=True,
                         help='FASTA alignment file')
     parser.add_argument('-t', '--type', required=True, choices=['p', 'n', 'both'],
@@ -139,53 +58,9 @@
     # NEW: Strict type validation
     parser.add_argument('--strict_validation', action='store_true',
                         help='If set, error out if the input alignment does not match the chosen -t (n/p/both)')
->>>>>>> ad2de5ce
 
     return parser.parse_args()
 
-<<<<<<< HEAD
-def safe_sheet_name(name: str, existing: set) -> str:
-    name = invalid_xlsx_chars.sub('', name).strip()
-    if len(name) > 31:
-        name = name[:30] + '…'          # keeps total length 31
-    base = name
-    i = 1
-    while name in existing:
-        suffix = f'_{i}'
-        if len(base) + len(suffix) > 31:
-            base = base[:31 - len(suffix)]
-        name = base + suffix
-        i += 1
-    existing.add(name)
-    return name
-
-def setup_logging(debug=False, output_dir='./', quiet=False):
-    """
-    Sets up logging to both stdout and to 'output.log' if debug is True.
-    """
-    level = logging.DEBUG if debug else logging.INFO
-        
-    handlers = []
-    if not quiet:
-        handlers.append(logging.StreamHandler(sys.stdout))
-    # Always write output.log so removed-sequence names are recorded
-    file_handler = logging.FileHandler(os.path.join(output_dir, 'output.log'))
-    file_handler.setLevel(level)          # INFO or DEBUG, depending on flag
-    handlers.append(file_handler)
-        
-    logging.basicConfig(
-        level=level,
-        format='%(message)s',
-        handlers=handlers
-    )
-
-
-def run_snp_sites(alignment_file, output_dir='', snp_sites_path='snp-sites',output_prefix='out'):
-    """
-    Runs snp-sites on the provided alignment file to generate a VCF file.
-    """
-    vcf_file = os.path.join(output_dir, f'{output_prefix}.vcf')
-=======
 
 def setup_logging(debug=False):
     level = logging.DEBUG if debug else logging.INFO
@@ -200,7 +75,6 @@
 def run_snp_sites(alignment_file, snp_sites_path='snp-sites', output_prefix='out'):
     """Runs snp-sites on the provided alignment file to generate a VCF file."""
     vcf_file = f'{output_prefix}.vcf'
->>>>>>> ad2de5ce
     cmd = [snp_sites_path, '-v', alignment_file, '-o', vcf_file]
     logging.info(f'Running SNP-sites command: {" ".join(cmd)}')
     try:
@@ -909,21 +783,9 @@
         if aln_type == 'p' and input_type_guess == 'nucleotide':
             logging.info("Note: Input looks like nucleotides, but -t p chosen. Will auto-translate -> protein...")
 
-<<<<<<< HEAD
-    all_sequences, removed_seqs = filter_sequences(
-        all_sequences, aln_length,
-        min_cov=args.min_coverage, min_ident=args.min_identity,
-        reference_id=args.reference
-    )
-    if not all_sequences or len(all_sequences) < 2:
-        sys.exit('No sequences passed the coverage/identity filters.')
-
-    # If requested, generate VCF for NT alignments
-    if args.vcf and (aln_type in ['n', 'both']):
-=======
+
     # If user requested a VCF from a presumably nucleotide alignment
     if args.vcf and aln_type in ['n', 'both'] and input_type_guess != 'protein':
->>>>>>> ad2de5ce
         prefix = os.path.splitext(os.path.basename(args.alignment))[0]
         run_snp_sites(args.alignment, output_dir=args.output,snp_sites_path=args.snp_sites_path, output_prefix=prefix)
 
@@ -1102,36 +964,6 @@
                 all_prot_summaries.append(s)
         dataframes = frames
 
-<<<<<<< HEAD
-    # Write final Excel output
-    output_file = os.path.join(
-        args.output,
-        f'{args.job_id}_{aln_type_full}_mutation_analysis.xlsx'
-    )
-    logging.info(f'Writing output to {output_file}')
-    with pd.ExcelWriter(output_file, engine='xlsxwriter') as writer:
-        used_sheet_names = set()
-        # Write each analysis data frame & matrix
-        for raw_name, (df, analysis_type, matrix_df) in overall_dataframes.items():
-            sheet_name = safe_sheet_name(raw_name, used_sheet_names)
-            # pick the header reference ID: user override or first wildtype column
-            if args.reference:
-                ref_id_to_write = args.reference
-            else:
-                wt_col = 'Wildtype NT' if analysis_type == 'n' else 'Wildtype AA'
-                ref_id_to_write = df[wt_col].iloc[0]
-            df_out = write_analysis_sheet(
-                writer,
-                df.to_dict('records'),
-                sheet_name,
-                ref_id=ref_id_to_write
-            )
-            # The above line sets "reference sequence" text, though not super-critical
-            # If matrix_df is not None, write that on another sheet
-            if matrix_df is not None:
-                matrix_sheet = safe_sheet_name(sheet_name + " Matrix", used_sheet_names)
-                write_matrix_sheet(writer, matrix_df, matrix_sheet)
-=======
     # Write final Excel
     output_file = args.output if args.output else f"{args.job_id}_{aln_type}_mutation_analysis.xlsx"
     logging.info(f"Writing output to {output_file}")
@@ -1155,7 +987,6 @@
             else:
                 matrix_sheet = sheet_name + " Matrix"
             write_matrix_sheet(writer, matrix_df, matrix_sheet)
->>>>>>> ad2de5ce
 
         # Summaries
         df_nuc = pd.DataFrame(all_nuc_summaries)
